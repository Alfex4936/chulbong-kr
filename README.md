# chulbong- :kr:

<p align="center">
  <img width="100" src="https://github.com/Alfex4936/chulbong-kr/assets/2356749/6236863a-11e1-45d5-b2e2-9bcf40363e1d" alt="k-pullup logo"/></br>
  <img width="1024" src="https://github.com/Alfex4936/chulbong-kr/assets/2356749/36ad8dc3-fb88-4580-9b55-172a991be5e9" alt="2024-05-29 pullupbars"/>
</p>

> [!NOTE]  
> The service is running with [Go as backend](https://github.com/Alfex4936/chulbong-kr/tree/main/backend) but [Spring boot 3](https://github.com/Alfex4936/chulbong-kr/tree/main/backend-spring) is also available. (WIP)

### 프로젝트 소개 :world_map:
**chulbong-kr**은 공공장소에 있는 턱걸이 바를 찾고 공유하기 위한 커뮤니티 플랫폼입니다.

지도 API를 활용하여 사용자는 가입 및 로그인 후 턱걸이 바의 위치를 마커로 추가할 수 있으며,

사진 한 장과 간단한 설명을 함께 업로드할 수 있습니다.

로그인한 다른 사용자는 해당 마커에 댓글을 남길 수 있어, 정보 공유 및 소통이 용이합니다.

![0](https://github.com/Alfex4936/chulbong-kr/assets/2356749/c0f58f73-d568-4ef7-8fa1-1f20820b8fff)

| | |
|:-------------------------:|:-------------------------:|
<<<<<<< HEAD
| <img width="1604" alt="1" src="https://github.com/Alfex4936/chulbong-kr/assets/2356749/6e45dac1-6c4a-4b84-bf47-10e8c09f4f2b"> 메인 화면 | <img width="1604" alt="2" src="https://github.com/Alfex4936/chulbong-kr/assets/2356749/2bcfe0f8-eb55-46d8-ba17-0274f25bfa38"> 마커 정보 (댓글, 공유, 거리뷰)|
| <img width="1604" alt="3" src="https://github.com/Alfex4936/chulbong-kr/assets/2356749/d56a0e34-22fa-4124-bafc-f3b1c0a3f90c"> 거리뷰 (가장 가까운 위치)| <img width="1604" alt="4" src="https://github.com/Alfex4936/chulbong-kr/assets/2356749/7c2f5a39-a82f-47b0-8cfa-14bfff0551bd"> 댓글|

![chatting](https://github.com/Alfex4936/chulbong-kr/assets/2356749/53e4f587-e155-49c7-b28b-d56e150f1fe2)
![slack](https://github.com/Alfex4936/chulbong-kr/assets/2356749/5ec03f6a-871f-4556-90c3-13bb44769f13)
![image](https://github.com/Alfex4936/chulbong-kr/assets/2356749/a7eb993e-f847-40c8-9b93-d367f4c6a3f8)


### 기능
=======
| <img width="1604" alt="main" src="https://github.com/Alfex4936/chulbong-kr/assets/2356749/2ac3ffb2-f22e-4476-bf4b-ebc1bc58b1a4"> 메인 화면 | <img width="1604" alt="2" src="https://github.com/Alfex4936/chulbong-kr/assets/2356749/30967ec3-9921-4910-9c1a-293d950d50ef"> 마커 정보|
| <img width="1604" alt="road view" src="https://github.com/Alfex4936/chulbong-kr/assets/2356749/0a26c86a-6da9-42c8-803a-57d5904dea29"> 거리뷰 (가장 가까운 위치)| <img width="1604" alt="comment" src="https://github.com/Alfex4936/chulbong-kr/assets/2356749/a8d69589-4b7f-435b-8084-ef87419eed09"> 댓글|
| <img width="1604" alt="nearby" src="https://github.com/Alfex4936/chulbong-kr/assets/2356749/a878595b-d613-4e22-aa95-2d8fee65b578"> 주변 철봉| <img width="1604" alt="offline-pdf" src="https://github.com/Alfex4936/chulbong-kr/assets/2356749/a7eb993e-f847-40c8-9b93-d367f4c6a3f8"> 오프라인 저장 (카카오맵)|

![slack](https://github.com/Alfex4936/chulbong-kr/assets/2356749/5ec03f6a-871f-4556-90c3-13bb44769f13)

<img width="500" alt="chatting" src="https://github.com/Alfex4936/chulbong-kr/assets/2356749/53e4f587-e155-49c7-b28b-d56e150f1fe2">


### 기능
```mermaid
graph TD;
    A[회원가입 및 로그인] -- 이메일 인증 필요 --> B[인증 완료];
    C[마커 추가] -- 위치 표시/로그인 필요 --> D[지도];
    D -- 사진 포함 --> E[마커 사진];
    D -- 설명 포함 --> F[마커 설명];
    G[댓글 기능] -- 로그인 필요 --> H[로그인된 사용자];
    I[마커 공유] -- 링크 공유 --> J[공유 링크];
    K[근처 턱걸이 바 검색] -- 현재 위치 기반 --> L[검색 결과];
    M[관리자] -- 자동 필터링 --> N[주소 없는 경우 DB 기록];
    N -- 싫어요 n개 이상 마커 확인 --> O[마커 관리];
    Q[채팅 기능] -- 각 마커 채팅 방 --> R[채팅 방];
    R -- 지역별 채팅 방 (익명) --> S[지역 채팅];
    T[인기 장소 확인] -- 실시간 방문 정보 --> U[방문 정보];
    V[정적 이미지 오프라인] -- 철봉 위치 저장 --> W[저장된 위치];
    X[마커 장소 검색] -- 주소 검색 기능 --> Y[검색된 주소];

classDef lightMode fill:#FFFFFF, stroke:#333333, color:#333333;
classDef darkMode fill:#333333, stroke:#FFFFFF, color:#FFFFFF;

classDef lightModeLinks stroke:#333333;
classDef darkModeLinks stroke:#FFFFFF;

class A,B,C,D,E,F,G,H,I,J,K,L,M,N,O,P,Q,R,S,T,U,V,W,X,Y lightMode;
class A,B,C,D,E,F,G,H,I,J,K,L,M,N,O,P,Q,R,S,T,U,V,W,X,Y darkMode;

linkStyle 0 stroke:#FF4136, stroke-width:2px;
linkStyle 1 stroke:#1ABC9C, stroke-width:2px;
linkStyle 2 stroke:#0074D9, stroke-width:2px;
linkStyle 3 stroke:#FFCC00, stroke-width:2px;
linkStyle 4 stroke:#2ECC40, stroke-width:2px;
linkStyle 5 stroke:#B10DC9, stroke-width:2px;
linkStyle 6 stroke:#FF851B, stroke-width:2px;
linkStyle 7 stroke:#39CCCC, stroke-width:2px;
linkStyle 8 stroke:#85144b, stroke-width:2px;
linkStyle 9 stroke:#F012BE, stroke-width:2px;
linkStyle 10 stroke:#FF00FF, stroke-width:2px;
linkStyle 11 stroke:#00FF00, stroke-width:2px;
linkStyle 12 stroke:#0000FF, stroke-width:2px;
linkStyle 13 stroke:#FFFF00, stroke-width:2px;
```

>>>>>>> 0f4840ee
- **회원가입 및 로그인**: 사용자 인증을 위한 기본적인 회원가입 및 로그인 기능. (이메일 인증 필요)
- **마커 추가**: 턱걸이 바의 위치를 지도에 마커로 표시. 사진과 간단한 설명을 포함할 수 있음.
- **댓글 기능**: 로그인한 사용자는 각 마커에 댓글을 남길 수 있어 정보 공유가 가능.
- **마커 공유**: 특정 마커 공유 버튼을 눌러서 링크를 공유가 가능.
- **근처 턱걸이 바 검색**: 현재 화면 중앙 위치에서 가까운 턱걸이 바를 찾을 수 있는 기능.
- **관리자**: 자동 1차 필터링 (주소가 없는 경우 db에 기록) + 싫어요 n개 이상 마커들 확인
- **채팅**: 각 마커마다 채팅 방 + 지역별 채팅 방 (익명)
- **인기 장소 확인**: 사용자들이 실시간 자주 방문하는 인기 턱걸이 바 위치 확인 기능. (현재 위치 기준 + 전국)
- **정적 이미지 오프라인**: 오프라인 용도로 철봉 위치들을 저장할 수 있는 기능. (카카오맵 정적 이미지 보완)
- **마커 장소 검색**: 등록된 마커들의 주소 검색 기능.

### TODO 아이디어
- **커뮤니티 포럼**: 사용자들이 운동 팁, 턱걸이 바 추천 등을 공유할 수 있는 커뮤니티 공간.
- **이벤트 및 챌린지**: 사용자들이 참여할 수 있는 운동 관련 이벤트 및 챌린지 개최.

<<<<<<< HEAD

### 기술 스택
![image](https://github.com/Alfex4936/chulbong-kr/assets/2356749/f82e2295-ce31-4b48-af92-20a8471b7155)


- **백엔드**: Go언어 Fiber v2, MySQL, AWS S3, LavinMQ (RabbitMQ), Redis, ZincSearch (ElasticSearch)
  - 메인: Go, 서브: Java (전체 프로젝트 자바로도 작성 중)
- **프론트엔드**: React (TypeScript)
- **개발 & 운영 효율성**: pprof, flamegraph, Uber's zap logger, Swagger OpenAPI, Prometheus+Grafana
- **협업**: Slack (+ Slack API)
=======
### 기술 스택
![image](https://github.com/Alfex4936/chulbong-kr/assets/2356749/f82e2295-ce31-4b48-af92-20a8471b7155)

https://github.com/Alfex4936/chulbong-kr/assets/2356749/913b113c-4a8d-4df1-bb5a-83f6babf7475

- **백엔드**: Go언어 Fiber v2, MySQL, AWS S3, LavinMQ (RabbitMQ), Redis, Bleve (Apache Lucene-like, ZincSearch에서 직접 검색 인덱싱으로 변경)
  - 메인: Go, 서브: Java (전체 프로젝트 자바로도 작성 중)
- **프론트엔드**: React -> NextJS (TypeScript)
- **개발 & 운영 효율성**: pprof, flamegraph, Uber's zap logger, Swagger OpenAPI, Prometheus+Grafana
- **협업**: Slack (+ Slack API)

### 🚀 Project Roles 🚀

- **Backend Development**  
👨‍💻 [@Alfex4936](https://github.com/Alfex4936)

- **Frontend Development**  
🎨 [@2YH02](https://github.com/2YH02)

> [!NOTE]
> 대부분 철봉 위치 데이터는 [chulbong.kr](https://chulbong.kr/) 에서 가져왔음을 알립니다. (2차 필터링)
>>>>>>> 0f4840ee
<|MERGE_RESOLUTION|>--- conflicted
+++ resolved
@@ -9,6 +9,7 @@
 > The service is running with [Go as backend](https://github.com/Alfex4936/chulbong-kr/tree/main/backend) but [Spring boot 3](https://github.com/Alfex4936/chulbong-kr/tree/main/backend-spring) is also available. (WIP)
 
 ### 프로젝트 소개 :world_map:
+
 **chulbong-kr**은 공공장소에 있는 턱걸이 바를 찾고 공유하기 위한 커뮤니티 플랫폼입니다.
 
 지도 API를 활용하여 사용자는 가입 및 로그인 후 턱걸이 바의 위치를 마커로 추가할 수 있으며,
@@ -19,29 +20,18 @@
 
 ![0](https://github.com/Alfex4936/chulbong-kr/assets/2356749/c0f58f73-d568-4ef7-8fa1-1f20820b8fff)
 
-| | |
-|:-------------------------:|:-------------------------:|
-<<<<<<< HEAD
-| <img width="1604" alt="1" src="https://github.com/Alfex4936/chulbong-kr/assets/2356749/6e45dac1-6c4a-4b84-bf47-10e8c09f4f2b"> 메인 화면 | <img width="1604" alt="2" src="https://github.com/Alfex4936/chulbong-kr/assets/2356749/2bcfe0f8-eb55-46d8-ba17-0274f25bfa38"> 마커 정보 (댓글, 공유, 거리뷰)|
-| <img width="1604" alt="3" src="https://github.com/Alfex4936/chulbong-kr/assets/2356749/d56a0e34-22fa-4124-bafc-f3b1c0a3f90c"> 거리뷰 (가장 가까운 위치)| <img width="1604" alt="4" src="https://github.com/Alfex4936/chulbong-kr/assets/2356749/7c2f5a39-a82f-47b0-8cfa-14bfff0551bd"> 댓글|
-
-![chatting](https://github.com/Alfex4936/chulbong-kr/assets/2356749/53e4f587-e155-49c7-b28b-d56e150f1fe2)
-![slack](https://github.com/Alfex4936/chulbong-kr/assets/2356749/5ec03f6a-871f-4556-90c3-13bb44769f13)
-![image](https://github.com/Alfex4936/chulbong-kr/assets/2356749/a7eb993e-f847-40c8-9b93-d367f4c6a3f8)
-
-
-### 기능
-=======
-| <img width="1604" alt="main" src="https://github.com/Alfex4936/chulbong-kr/assets/2356749/2ac3ffb2-f22e-4476-bf4b-ebc1bc58b1a4"> 메인 화면 | <img width="1604" alt="2" src="https://github.com/Alfex4936/chulbong-kr/assets/2356749/30967ec3-9921-4910-9c1a-293d950d50ef"> 마커 정보|
-| <img width="1604" alt="road view" src="https://github.com/Alfex4936/chulbong-kr/assets/2356749/0a26c86a-6da9-42c8-803a-57d5904dea29"> 거리뷰 (가장 가까운 위치)| <img width="1604" alt="comment" src="https://github.com/Alfex4936/chulbong-kr/assets/2356749/a8d69589-4b7f-435b-8084-ef87419eed09"> 댓글|
-| <img width="1604" alt="nearby" src="https://github.com/Alfex4936/chulbong-kr/assets/2356749/a878595b-d613-4e22-aa95-2d8fee65b578"> 주변 철봉| <img width="1604" alt="offline-pdf" src="https://github.com/Alfex4936/chulbong-kr/assets/2356749/a7eb993e-f847-40c8-9b93-d367f4c6a3f8"> 오프라인 저장 (카카오맵)|
+|                                                                                                                                                                 |                                                                                                                                                                  |
+| :-------------------------------------------------------------------------------------------------------------------------------------------------------------: | :--------------------------------------------------------------------------------------------------------------------------------------------------------------: |
+|           <img width="1604" alt="main" src="https://github.com/Alfex4936/chulbong-kr/assets/2356749/2ac3ffb2-f22e-4476-bf4b-ebc1bc58b1a4"> 메인 화면            |             <img width="1604" alt="2" src="https://github.com/Alfex4936/chulbong-kr/assets/2356749/30967ec3-9921-4910-9c1a-293d950d50ef"> 마커 정보              |
+| <img width="1604" alt="road view" src="https://github.com/Alfex4936/chulbong-kr/assets/2356749/0a26c86a-6da9-42c8-803a-57d5904dea29"> 거리뷰 (가장 가까운 위치) |             <img width="1604" alt="comment" src="https://github.com/Alfex4936/chulbong-kr/assets/2356749/a8d69589-4b7f-435b-8084-ef87419eed09"> 댓글             |
+|          <img width="1604" alt="nearby" src="https://github.com/Alfex4936/chulbong-kr/assets/2356749/a878595b-d613-4e22-aa95-2d8fee65b578"> 주변 철봉           | <img width="1604" alt="offline-pdf" src="https://github.com/Alfex4936/chulbong-kr/assets/2356749/a7eb993e-f847-40c8-9b93-d367f4c6a3f8"> 오프라인 저장 (카카오맵) |
 
 ![slack](https://github.com/Alfex4936/chulbong-kr/assets/2356749/5ec03f6a-871f-4556-90c3-13bb44769f13)
 
 <img width="500" alt="chatting" src="https://github.com/Alfex4936/chulbong-kr/assets/2356749/53e4f587-e155-49c7-b28b-d56e150f1fe2">
 
+### 기능
 
-### 기능
 ```mermaid
 graph TD;
     A[회원가입 및 로그인] -- 이메일 인증 필요 --> B[인증 완료];
@@ -84,7 +74,6 @@
 linkStyle 13 stroke:#FFFF00, stroke-width:2px;
 ```
 
->>>>>>> 0f4840ee
 - **회원가입 및 로그인**: 사용자 인증을 위한 기본적인 회원가입 및 로그인 기능. (이메일 인증 필요)
 - **마커 추가**: 턱걸이 바의 위치를 지도에 마커로 표시. 사진과 간단한 설명을 포함할 수 있음.
 - **댓글 기능**: 로그인한 사용자는 각 마커에 댓글을 남길 수 있어 정보 공유가 가능.
@@ -97,22 +86,12 @@
 - **마커 장소 검색**: 등록된 마커들의 주소 검색 기능.
 
 ### TODO 아이디어
+
 - **커뮤니티 포럼**: 사용자들이 운동 팁, 턱걸이 바 추천 등을 공유할 수 있는 커뮤니티 공간.
 - **이벤트 및 챌린지**: 사용자들이 참여할 수 있는 운동 관련 이벤트 및 챌린지 개최.
 
-<<<<<<< HEAD
+### 기술 스택
 
-### 기술 스택
-![image](https://github.com/Alfex4936/chulbong-kr/assets/2356749/f82e2295-ce31-4b48-af92-20a8471b7155)
-
-
-- **백엔드**: Go언어 Fiber v2, MySQL, AWS S3, LavinMQ (RabbitMQ), Redis, ZincSearch (ElasticSearch)
-  - 메인: Go, 서브: Java (전체 프로젝트 자바로도 작성 중)
-- **프론트엔드**: React (TypeScript)
-- **개발 & 운영 효율성**: pprof, flamegraph, Uber's zap logger, Swagger OpenAPI, Prometheus+Grafana
-- **협업**: Slack (+ Slack API)
-=======
-### 기술 스택
 ![image](https://github.com/Alfex4936/chulbong-kr/assets/2356749/f82e2295-ce31-4b48-af92-20a8471b7155)
 
 https://github.com/Alfex4936/chulbong-kr/assets/2356749/913b113c-4a8d-4df1-bb5a-83f6babf7475
@@ -126,11 +105,10 @@
 ### 🚀 Project Roles 🚀
 
 - **Backend Development**  
-👨‍💻 [@Alfex4936](https://github.com/Alfex4936)
+  👨‍💻 [@Alfex4936](https://github.com/Alfex4936)
 
 - **Frontend Development**  
-🎨 [@2YH02](https://github.com/2YH02)
+  🎨 [@2YH02](https://github.com/2YH02)
 
 > [!NOTE]
-> 대부분 철봉 위치 데이터는 [chulbong.kr](https://chulbong.kr/) 에서 가져왔음을 알립니다. (2차 필터링)
->>>>>>> 0f4840ee
+> 대부분 철봉 위치 데이터는 [chulbong.kr](https://chulbong.kr/) 에서 가져왔음을 알립니다. (2차 필터링)